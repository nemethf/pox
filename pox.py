#!/bin/bash -

# Copyright 2011 James McCauley
#
# This file is part of POX.
#
# POX is free software: you can redistribute it and/or modify
# it under the terms of the GNU General Public License as published by
# the Free Software Foundation, either version 3 of the License, or
# (at your option) any later version.
#
# POX is distributed in the hope that it will be useful,
# but WITHOUT ANY WARRANTY; without even the implied warranty of
# MERCHANTABILITY or FITNESS FOR A PARTICULAR PURPOSE.  See the
# GNU General Public License for more details.
#
# You should have received a copy of the GNU General Public License
# along with POX.  If not, see <http://www.gnu.org/licenses/>.

# If you have PyPy 1.6+ in a directory called pypy alongside pox.py, we
# use it.
# Otherwise, we try to use a Python interpreter called python2.7, which
# is a good idea if you're using Python from MacPorts, for example.
# We fall back to just "python" and hope that works.

''''echo -n
if [ -x pypy/bin/pypy ]; then
  exec pypy/bin/pypy -O "$0" "$@"
fi

if [ "$(type -P python2.7)" != "" ]; then
  exec python2.7 -O "$0" "$@"
fi
exec python -O "$0" "$@"
'''

from pox.core import core
import pox.openflow as of
import pox.openflow.of_01 as of_01
import pox.nom_trap as nom_trap

# Turn on extra info for event exceptions
import pox.lib.revent as revent

import sys
options = None

def doImport (name):
  if name in sys.modules:
    return name

  def showFail ():
    import traceback
    traceback.print_exc()
    print "Could not import module:",name

  try:
    __import__(name, globals(), locals())
    return name
  except ImportError:
    # This can be because the one we tried to import wasn't found OR
    # because one IT tried to import wasn't found.  Try to sort this...
    s = str(sys.exc_info()[1]).rsplit(" ", 1)[1]
    if name.endswith(s):
      # It was the one we tried to import itself.
      #print s,"|",name
      return True
    else:
      showFail()
      return False
  except:
    showFail()
    return False

def doLaunch ():
  import sys, os
  # Add pox directory to path
  sys.path.append(os.path.abspath(os.path.join(sys.path[0], 'pox')))
  sys.path.append(os.path.abspath(os.path.join(sys.path[0], 'ext')))

  component_order = []
  components = {}
  #curargs = None

  curargs = {}
  global options
  options = curargs

  for arg in sys.argv[1:]:
    if not arg.startswith("--"):
      pre_startup()
      if arg not in components:
        components[arg] = []
      curargs = {}
      components[arg].append(curargs)
      component_order.append(arg)
    else:
      arg = arg[2:].split("=", 1)
      if len(arg) == 1: arg.append(True)
      curargs[arg[0]] = arg[1]

  inst = {}
  for name in component_order:
    cname = name
    inst[name] = inst.get(name, -1) + 1
    params = components[name][inst[name]]
    name = name.split(":", 1)
    launch = name[1] if len(name) == 2 else "launch"
    name = name[0]

    r = doImport("pox." + name)
    if r is False: return False
    if r is True:
      r = doImport(name)
      if r is False: return False
      if r is True:
        print "Module", name, "not found"
        return False
    name = r
    #print ">>",name

    if launch in sys.modules[name].__dict__:
      f = sys.modules[name].__dict__[launch]
      if f.__class__ is not doLaunch.__class__:
        print launch, "in", name, "isn't a function!"
        return False
      multi = False
      if f.func_code.co_argcount > 0:
        if f.func_code.co_varnames[f.func_code.co_argcount-1] == '__INSTANCE__':
          multi = True
          params['__INSTANCE__'] = (inst[cname], len(components[cname]),
                                    inst[cname] + 1 == len(components[cname]))

      if multi == False and len(components[cname]) != 1:
        print name, "does not accept multiple instances"
        return False

      try:
        f(**params)
      except TypeError as exc:
        instText = ''
        if inst[cname] > 0:
          instText = "instance {0} of ".format(inst[cname] + 1)
        print "Error executing {2}{0}.{1}:".format(name,launch,instText)
        import inspect
        if inspect.currentframe() is sys.exc_info()[2].tb_frame:
          # Error is with calling the function
          # Try to give some useful feedback
          import traceback
          if options.get("verbose"):
            traceback.print_exc()
          else:
            exc = sys.exc_info()[0:2]
            print ''.join(traceback.format_exception_only(*exc)),
          print
          EMPTY = "<Unspecified>"
          code = f.__code__
          argcount = code.co_argcount
          argnames = code.co_varnames[:argcount]
          defaults = list((f.func_defaults) or [])
          defaults = [EMPTY] * (argcount - len(defaults)) + defaults
          args = {}
          for n, a in enumerate(argnames):
            args[a] = [EMPTY,EMPTY]
            if n < len(defaults):
              args[a][0] = defaults[n]
            if a in params:
              args[a][1] = params[a]
              del params[a]
          if '__INSTANCE__' in args:
            del args['__INSTANCE__']

          if f.__doc__ is not None:
            print "Documentation for {0}:".format(name)
            doc = f.__doc__.split("\n")
            #TODO: only strip the same leading space as was on the first
            #      line
            doc = map(str.strip, doc)
            print '',("\n ".join(doc)).strip()

          #print params
          #print args

          print "Parameters for {0}:".format(name)
          if len(args) == 0:
            print " None."
          else:
            print " {0:25} {1:25} {2:25}".format("Name", "Default",
                                                "Active")
            print " {0:25} {0:25} {0:25}".format("-" * 15)

            for k,v in args.iteritems():
              print " {0:25} {1:25} {2:25}".format(k,v[0],
              v[1] if v[1] is not EMPTY else v[0])

          if len(params):
            print "This component does not have a parameter named " + \
                  "'{0}'.".format(params.keys()[0])
            return False
          missing = [k for k,x in args.iteritems()
                     if x[1] is EMPTY and x[0] is EMPTY]
          if len(missing):
            print "You must specify a value for the '{0}' parameter.".format(
             missing[0])
            return False

          return False
        else:
          # Error is inside the function
          raise
    elif len(params) > 0 or launch is not "launch":
      print ("Module %s has no %s(), but it was specified or passed arguments"
             % (name, launch))
      return False

  # If no options, might not have done pre_startup yet.
  pre_startup()

  return True

# TODOC: why is cli in globals(), but the rest are in globals()['options']) ?
cli = True
verbose = False
enable_openflow = True
debug = False
script = False

def _opt_no_openflow (v):
  global enable_openflow
  enable_openflow = str(v).lower() != "true"

def _opt_no_cli (v):
  if str(v).lower() == "true":
    global cli
    cli = False

def _opt_verbose (v):
  global verbose
  verbose = str(v).lower() == "true"

def _opt_debug (v):
  global debug
  debug = str(v).lower() == "true"
  if debug:
    # debug implies no openflow 
    _opt_no_openflow(True)
    _opt_no_cli(True)
    
def _opt_script (v):
  """
  Run the given script after pox.core has gone up. Useful for unit-testing
  
  v - python module to execute
  """
  global script
  _opt_no_cli(True)
  if type(v) is bool:
    print "--script option requires a specified python module"
    return # Raise an exception instead?
  script = v

def process_options ():
  # TODO: define this list somewhere else. Or use an option-parsing library.
  for k,v in options.iteritems():
    rk = '_opt_' + k.replace("-", "_")
    if rk in globals():
      globals()[rk](v)
    else:
      print "Unknown option:", k
      import sys
      sys.exit(1)

_done_pre_startup = False
def pre_startup ():
  global _done_pre_startup
  if _done_pre_startup: return True
  _done_pre_startup = True

  process_options()

  if enable_openflow:
    of.launch() # Always launch OpenFlow

  return True

def post_startup ():
  #core.register("openflow_topology", pox.openflow.openflowtopology.OpenFlowTopology())
  #core.register("topology", pox.topology.topology.Topology())
  #core.register("openflow_discovery", pox.openflow.discovery.Discovery())
  #core.register("switch", pox.dumb_l3_switch.dumb_l3_switch.dumb_l3_switch())

  if enable_openflow:
    of_01.launch() # Always launch of_01

  if debug:
    nom_trap.launch()

def _monkeypatch_console ():
  """
  The readline in pypy (which is the readline from pyrepl) turns off output
  postprocessing, which disables normal NL->CRLF translation.  An effect of
  this is that output *from other threads* (like log messages) which try to
  global debug
  print newlines end up just getting linefeeds and the output is all stair-
  stepped.  We monkeypatch the function in pyrepl which disables OPOST to turn
  OPOST back on again.  This doesn't immediately seem to break anything in the
  simple cases, and makes the console reasonable to use in pypy.
  """
  try:
    import termios
    import sys
    import pyrepl.unix_console
    uc = pyrepl.unix_console.UnixConsole
    old = uc.prepare
    def prep (self):
      old(self)
      f = sys.stdin.fileno()
      a = termios.tcgetattr(f)
      a[1] |= 1 # Turn on postprocessing (OPOST)
      termios.tcsetattr(f, termios.TCSANOW, a)
    uc.prepare = prep
  except:
    pass

def main ():
  _monkeypatch_console()
  try:
    if doLaunch():
      post_startup()
      core.goUp()
    else:
      return

  except SystemExit:
    return
  except:
    import traceback
    traceback.print_exc()
    return
  
  if cli:
    print "This program comes with ABSOLUTELY NO WARRANTY.  This program is " \
          "free software,"
    print "and you are welcome to redistribute it under certain conditions."
    print "Type 'help(pox.license)' for details."
    import pox.license
    import time
    time.sleep(1)
    import code
    import sys
    sys.ps1 = "POX> "
    sys.ps2 = " ... "
<<<<<<< HEAD
    code.interact('Ready.', local=locals())
  elif options['script']:
    # TODO: __import__ is kind of hacky, to load a string rather than a module.
    __import__(options['script'])
=======
    l = dict(locals())
    l['core'] = core
    code.interact('Ready.', local=l)
>>>>>>> 9749692a
  else:
    try:
      import time
      while True:
        time.sleep(5)
    except:
      pass
    #core.scheduler._thread.join() # Sleazy

  try:
    pox.core.core.quit()
  except:
    pass

if __name__ == '__main__':
  main()<|MERGE_RESOLUTION|>--- conflicted
+++ resolved
@@ -223,7 +223,6 @@
 verbose = False
 enable_openflow = True
 debug = False
-script = False
 
 def _opt_no_openflow (v):
   global enable_openflow
@@ -245,22 +244,7 @@
     # debug implies no openflow 
     _opt_no_openflow(True)
     _opt_no_cli(True)
-    
-def _opt_script (v):
-  """
-  Run the given script after pox.core has gone up. Useful for unit-testing
-  
-  v - python module to execute
-  """
-  global script
-  _opt_no_cli(True)
-  if type(v) is bool:
-    print "--script option requires a specified python module"
-    return # Raise an exception instead?
-  script = v
-
 def process_options ():
-  # TODO: define this list somewhere else. Or use an option-parsing library.
   for k,v in options.iteritems():
     rk = '_opt_' + k.replace("-", "_")
     if rk in globals():
@@ -300,7 +284,6 @@
   The readline in pypy (which is the readline from pyrepl) turns off output
   postprocessing, which disables normal NL->CRLF translation.  An effect of
   this is that output *from other threads* (like log messages) which try to
-  global debug
   print newlines end up just getting linefeeds and the output is all stair-
   stepped.  We monkeypatch the function in pyrepl which disables OPOST to turn
   OPOST back on again.  This doesn't immediately seem to break anything in the
@@ -337,7 +320,7 @@
     import traceback
     traceback.print_exc()
     return
-  
+
   if cli:
     print "This program comes with ABSOLUTELY NO WARRANTY.  This program is " \
           "free software,"
@@ -350,16 +333,9 @@
     import sys
     sys.ps1 = "POX> "
     sys.ps2 = " ... "
-<<<<<<< HEAD
-    code.interact('Ready.', local=locals())
-  elif options['script']:
-    # TODO: __import__ is kind of hacky, to load a string rather than a module.
-    __import__(options['script'])
-=======
     l = dict(locals())
     l['core'] = core
     code.interact('Ready.', local=l)
->>>>>>> 9749692a
   else:
     try:
       import time
