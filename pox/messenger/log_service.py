--- conflicted
+++ resolved
@@ -178,39 +178,6 @@
   """
   Processes logger commands
   """
-<<<<<<< HEAD
-  def __init__ (self):
-    core.messenger.addListener(MessageReceived, self._handle_global_MessageReceived)
-
-  def _handle_global_MessageReceived (self, event, msg):
-    try:
-      json = False
-      if msg['hello'] == 'log':
-        # It's for me!
-        try:
-          LogMessenger(event.con, msg)
-          event.claim()
-          return True # Stop processing this message
-        except:
-          traceback.print_exc()
-    except:
-      pass
-
-
-def launch ():
-  def realStart (event=None):
-    if not core.hasComponent("messenger"):
-      if event is None:
-        # Only do this the first time
-        log.warning("Deferring firing up LogMessengerListener because Messenger isn't up yet")
-      core.addListenerByName("ComponentRegistered", realStart, once=True)
-      return
-    if not core.hasComponent(LogMessengerListener.__name__):
-      core.registerNew(LogMessengerListener)
-      log.info("Up...")
-
-  realStart()
-=======
   def get (key):
     r = msg.get(key)
     if r is not None:
@@ -289,4 +256,3 @@
     real_nexus.addListener(ChannelCreate, _handle_new_channel)
 
   core.call_when_ready(start, nexus, args=[nexus])
->>>>>>> a539e350
