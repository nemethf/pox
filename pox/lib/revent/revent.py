# Copyright 2011 James McCauley
#
# This file is part of POX.
#
# POX is free software: you can redistribute it and/or modify
# it under the terms of the GNU General Public License as published by
# the Free Software Foundation, either version 3 of the License, or
# (at your option) any later version.
#
# POX is distributed in the hope that it will be useful,
# but WITHOUT ANY WARRANTY; without even the implied warranty of
# MERCHANTABILITY or FITNESS FOR A PARTICULAR PURPOSE.  See the
# GNU General Public License for more details.
#
# You should have received a copy of the GNU General Public License
# along with POX.  If not, see <http://www.gnu.org/licenses/>.

#TODO:
#-----
# decorator for adding event classes to a class?
# make mixin-able to existing classes
# make mixin-able to existing objects

"""
Revent is an event system wherein objects become a composition of data,
methods, and now events.  It fits with the publish/subscribe communication
pattern.

Events themselves are generally instances of some subclass of the Event class.
In fact, they can be arbitrary values of any sort, though subclasses of
Event get special handling (and support for values of other sorts may
eventually be removed).

To subscribe to an event, you create a callback function and register it with
the source.  For example:

def bar_handler(self, event):
  print "bar!", event

pox.core.addListener(UpEvent, bar_handler)


Often (especially if you are going to listen to multiple events from a single
source), it is easier to inherit from EventMixin just so that you can use the
listenTo() method.  For example:

class Sink (EventMixin):
  def __init__(self):
   # This tells revent that we want to listen to events triggered by pox.core
   self.listenTo(pox.core)

  def _handle_ComponentRegistered (self, event):
    # The name of this method has a special meaning. Any method with a prefix
    # of '_handle_', and a suffix naming an EventType that the source
    # publishes will automatically be registered as an event handler.
    #  
    # This method will now be called whenever pox.core triggers a 
    # ComponentRegistered event.

    # Most event handlers are passed an event object as a parameter (though
    # individual Event classes can override this behavior by altering their
    # _invoke() method).
    component = event.component
    name = event.name
    print "I see you,", name, "!"


Event sources can also use the EventMixin library:

class Source (EventMixin):
  # Defining this variable tells the revent library what kind of events this
  # source can raise.
  _eventMixin_events = set([ComponentRegistered])

  def __init__ (self):
    foo()

  def foo (self):
    # We can raise events as follows:
    component = "fake_pox_component"
    self.raiseEvent(ComponentRegistered(component))

    # In the above invocation, the argument is an instance of
    # ComponentRegistered (which is a subclass of Event).  The following is
    # functionally equivalent, but has the nice property that 
    # ComponentRegistered is never instantiated if there are no listeners.
    #self.raiseEvent(ComponentRegistered, component)
    # In both cases, "component" is passed to the __init__ method for the
    # ComponentRegistered class.

    # The above method invocation will raise an exception if an event
    # handler rauses an exception.  To project yourself from exceptions in
    # handlers, see raiseEventNoErrors().
"""
import operator

# weakrefs are used for some event handlers. 
#
# See: http://docs.python.org/library/weakref.html:
# "A weak reference to an object is not enough to keep the object alive: when
# the only remaining references to a referent are weak references, garbage
# collection is free to destroy the referent"
import weakref

<<<<<<< HEAD
def handleEventException (source, event, args, kw, exc_info):
=======

_nextEventID = 0
def _generateEventID ():
>>>>>>> 03b5559e
  """
  Generates an event ID
  This is (at present) mostly so that an event can later be removed.
  Note that this function is not threadsafe.
  """
<<<<<<< HEAD
  print "Event handler raised exception"
  # TODO: showEventExceptions is not defined
  if True: # showEventExceptions:
    import traceback
    traceback.print_exception(*exc_info)


nextEventID = 0
def generateEventID ():
  # Single threaded programs are a wonderful thing!
  global nextEventID
  nextEventID += 1
  return nextEventID
=======
  global _nextEventID
  _nextEventID += 1
  return _nextEventID
>>>>>>> 03b5559e


def EventReturn (halt = False, remove = False):
  """
  Event handlers can return special values.  You can craft these with this
  function.

  If halt is True, further handlers will not be called for this particular
  event.

  If remove is True, the handler will be removed (i.e. unsubscribed) and will
  not be called anymore.

  Shortcut names are also available.  You can also simply do:
  return EventHalt
  return EventRemove
  return HaltAndRemove
  """
  return (halt, remove)


# Event handlers can return this to stop further handling of this event
EventHalt = EventReturn(halt=True)

# A handler can return this if it wants to remove itself (unsubscribe)
EventRemove = EventReturn(remove=True)

# A handler can return this if it wants to both stop further processing
# and unsubscribe
EventHaltAndRemove = EventReturn(remove=True, halt=True)


class Event (object):
  """
  Superclass for events
  """
  def __init__ (self):
    self.halt = False
    self.source = None

  def _invoke (self, handler, *args, **kw):
    return handler(self, *args, **kw)

def handleEventException (source, event, args, kw, exc_info):
  """
  Called when an exception is raised by an event handler when the event
  was raised by raiseEventNoErrors().

  You can replace this method if you'd like to replace the default handling
  (printing an error message an a traceback) with your own (for example if
  you are using a logging system and would like to use that).  You can also
  replace it with None to have events fail silently.

  "source" is the object sourcing the event.  "event" is the event that was
  being raised when the exception occurred.  "args" and "kw" were the args
  and kwargs passed to raiseEventNoErrors.  "exc_info" is the exception info
  as returned by sys.exc_info()).
  """
  try:
    c = source
    t = event
    if hasattr(c, "__class__"): c = c.__class__.__name__
    if isinstance(t, Event): t = t.__class__.__name__
    elif issubclass(t, Event): t = t.__name__
  except:
    pass
  import sys
  sys.stderr.write("Exception while handling %s!%s...\n" % (c,t))
  import traceback
  traceback.print_exception(*exc_info)


class EventMixin (object):
  """
  Mixin to be inherited from if the subclass is interested in handling events
  """
  # _eventMixin_events contains the set of events that the subclassing object
  # will raise.
  # You can't raise events that aren't in this set.  However, if you set this
  # to True, all events are acceptable.
  _eventMixin_events = set()

  def _eventMixin_addEvent (self, eventType):
    self._eventMixin_init()
    if self._eventMixin_events == True:
      # Do nothing, all events already accepted!
      # print warning?
      return
    elif self._eventMixin_events == None:
      self._eventMixin_events = set()
    self._eventMixin_events.add(eventType)

  def __init__ (self):
    self._eventMixin_init()

  def _eventMixin_init (self):
    if not hasattr(self, "_eventMixin_events"):
      setattr(self, "_eventMixin_events", True)
    if not hasattr(self, "_eventMixin_handlers"):
      setattr(self, "_eventMixin_handlers", {})

  def raiseEventNoErrors (self, event, *args, **kw):
    """
    Raise an event, catching exceptions thrown by the handler.
    If exceptions are caught, the global handleEventExceptions() is called.
    Also see raiseEvent()
    """
    #TODO: this should really keep subsequent events executing and print the
    #      specific handler that failed...
    try:
      return self.raiseEvent(event, *args, **kw)
    except:
      if handleEventException is not None:
        import sys
        handleEventException(self, event, args, kw, sys.exc_info())
    return None

  def raiseEvent (self, event, *args, **kw):
    """
    Raises an event.
    If "event" is an Event type, it will be initialized with args and kw, but
    only if there are actually listeners.
    Returns the event object, unless it was never created (because there were
    no listeners) in which case returns None.
    """
    self._eventMixin_init()

    classCall = False
    if isinstance(event, Event):
      eventType = event.__class__
      classCall = True
      if event.source is None: event.source = self
    elif issubclass(event, Event):
      # Check for early-out
      if event not in self._eventMixin_handlers:
        return None
      if len(self._eventMixin_handlers[event]) == 0:
        return None

      classCall = True
      eventType = event
      event = eventType(*args, **kw)
      args = ()
      kw = {}
      if event.source is None:
        event.source = self
    #print "raise",event,eventType
    if (self._eventMixin_events is not True
        and eventType not in self._eventMixin_events):
      raise RuntimeError("Event " + str(eventType) +
                         " not defined on object of type " + str(type(self)))

    # Create a copy so that it can be modified freely during event processing.
    # It might make sense to change this.
    handlers = self._eventMixin_handlers.get(eventType, [])
    for (priority, handler, once, eid) in handlers:
      if classCall:
        rv = event._invoke(handler, *args, **kw)
      else:
        rv = handler(event, *args, **kw)
      if once: self.removeListener(eid)
      if rv is None: continue
      if rv is False:
        self.removeListener(eid)
      if rv is True:
        break
      if type(rv) == tuple:
        if len(rv) >= 2 and rv[1] == True:
          self.removeListener(eid)
        if len(rv) >= 1 and rv[0]:
          break
        if len(rv) == 0:
          break
      #if classCall and hasattr(event, "halt") and event.halt:
      if classCall and event.halt:
        break
    return event

  def removeListeners (self, listeners):
    altered = False
    for l in listeners:
      altered = altered or self.removeListener(l)
    return altered

  def removeListener (self, handlerOrEID, eventType=None):
    """
    handlerOrEID : either a reference to a handler object, an event ID (EID) 
                  identifying the event type, or (eventType, EID) pair
    eventType : the type of event to remove the listener(s) for
    """
    #TODO: This method could use an elegant refactoring.

    #print "Remove listener", handlerOrEID
    self._eventMixin_init()
    handler = handlerOrEID

    altered = False
    if type(handler) == tuple:
      # It's a type/eid pair
      if eventType == None: eventType = handler[0]
      handlers = self._eventMixin_handlers[eventType]
      l = len(handlers)
      self._eventMixin_handlers[eventType] = [x for x in handlers
                                              if x[3] != handler[1]]
      altered = altered or l != len(self._eventMixin_handlers[eventType])
    elif type(handler) == int:
      # It's an EID
      if eventType == None:
        for event in self._eventMixin_handlers:
          handlers = self._eventMixin_handlers[event]
          l = len(handlers)
          self._eventMixin_handlers[event] = [x for x in handlers
                                              if x[3] != handler]
          altered = altered or l != len(self._eventMixin_handlers[event])
      else:
        l = len(handlers)
        handlers = self._eventMixin_handlers[eventType]
        self._eventMixin_handlers[eventType] = [x for x in handlers
                                                if x[3] != handler]
        altered = altered or l != len(self._eventMixin_handlers[event])
    else:
      if eventType == None:
        for event in self._eventMixin_handlers:
          handlers = self._eventMixin_handlers[event]
          l = len(handlers)
          self._eventMixin_handlers[event] = [x for x in handlers
                                              if x[1] != handler]
          altered = altered or l != len(self._eventMixin_handlers[event])
      else:
        handlers = self._eventMixin_handlers[eventType]
        l = len(handlers)
        self._eventMixin_handlers[eventType] = [x for x in handlers
                                                if x[1] != handler]
        altered = altered or l != len(self._eventMixin_handlers[eventType])

    return altered

  def addListenerByName (self, *args, **kw):
    """
    Add a listener by name. An eventType argument must be present, which is
    used as the name. A handler argument must also be present.

    Also see addListener().
    """
    kw['byName'] = True
    return self.addListener(*args,**kw)

  def addListener (self, eventType, handler, once=False, weak=False,
                   priority=None, byName=False):
    """
    Add an event handler for an event triggered by this object (subscribe).

    eventType : event class object (e.g. ConnectionUp). If byName is True,
                should be a string (e.g. "ConnectionUp") 
    handler : function/method to be invoked when event is raised 
    once : if True, this handler is removed after the first time it is fired
    weak : If handler is a method on object A, then listening to an event on
           object B will normally make B have a reference to A, so A can not
           be released until after B is released or the listener is removed.
           If weak is True, there is no relationship between the lifetimes of
           the publisher and subscriber.
    priority : The order in which to call event handlers if there are multiple
               for an event type.  Should probably be an integer, where higher
               means to call it earlier.  Do not specify if you don't care.
    byName : True if eventType is a string name, else it's an Event subclass

    Raises an exception unless eventType is in the source's _eventMixin_events
    set (or, alternately, _eventMixin_events must be True).

    The return value can be used for removing the listener.
    """
    self._eventMixin_init()
    if (self._eventMixin_events is not True
        and eventType not in self._eventMixin_events):
      # eventType wasn't found
      fail = True
      if byName:
        # if we were supposed to find the event by name, see if one of the
        # event names matches
        for e in self._eventMixin_events:
          if issubclass(e, Event):
            if e.__name__ == eventType:
              eventType = e
              fail = False
              break
      if fail:
        raise RuntimeError("Event " + str(eventType) +
                           " not defined on object of type " + str(type(self)))
    if eventType not in self._eventMixin_handlers:
      # if no handlers are already registered, initialize
      handlers = self._eventMixin_handlers[eventType] = []
      self._eventMixin_handlers[eventType] = handlers
    else:
      handlers = self._eventMixin_handlers[eventType]

    eid = _generateEventID()

    if weak: handler = CallProxy(self, handler, (eventType, eid))

    entry = (priority, handler, once, eid)

    handlers.append(entry)
    if priority is not None:
      # If priority is specified, sort the event handlers
      handlers.sort(reverse = True, key = operator.itemgetter(0))

    return (eventType,eid)

  def listenTo (self, source, *args, **kv):
    """
    Automatically subscribe to events on source.

    This method tries to bind all _handle_ methods on self to events
    on source.  Kind of the opposite of addListeners().

    See also: addListeners(), autoBindEvents()
    """
    return autoBindEvents(self, source, *args, **kv)

  def addListeners (self, sink, prefix='', weak=False):
    """
    Automatically subscribe sink to our events.

    Tries to bind all _handle_ methods on sink to events that this object
    raises.  Kind of the opposite of listenTo().

    See also: listenTo(), autoBindEvents()
    """
    return autoBindEvents(sink, self, prefix, weak)


def autoBindEvents (sink, source, prefix='', weak=False):
  """
  Automatically set up listeners on sink for events raised by source.

  Often you have a "sink" object that is interested in multiple events raised
  by some other "source" object.  This method makes setting that up easy.
  You name handler methods on the sink object in a special way.  For example,
  lets say you have an object mySource which raises events of types
  FooEvent and BarEvent.  You have an object mySink which wants to listen
  to these events.  To do so, it names its handler methods "_handle_FooEvent"
  and "_handle_BarEvent".  It can then simply call
  autoBindEvents(mySink, mySource), and the handlers are set up.

  You can also set a prefix which changes how the handlers are to be named.
  For example, autoBindEvents(mySink, mySource, "source1") would use a
  handler named "_handle_source1_FooEvent".

  "weak" has the same meaning as with addListener().

  Returns the added listener IDs (so that you can remove them later).
  """
  if len(prefix) > 0 and prefix[0] != '_': prefix = '_' + prefix
  if hasattr(source, '_eventMixin_events') is False:
    # If source does not declare that it raises any events, do nothing
    print "Warning: source doesn't raise any events!", source.__class__.__name__
    return []

  events = {}
  for e in source._eventMixin_events:
    if type(e) == str:
      events[e] = e
    else:
      events[e.__name__] = e

  listeners = []
  # for each method in sink
  for m in dir(sink):
    # get the method object
    a = getattr(sink, m)
    if callable(a):
      # if it has the revent prefix signature, 
      if m.startswith("_handle" + prefix):
        event = m[8+len(prefix):]
        # and it is one of the events our source triggers
        if event in events:
          # append the listener
          listeners.append(source.addListener(events[event], a, weak))
          #print "autoBind: ",source,m,"to",sink
        else:
          print("Warning: %s found in %s, but %s not raised by %s" %
                 (m, sink.__class__.__name__, event, source.__class__.__name__))

  return listeners

class CallProxy (object):
  """
  Internal use.

  Custom proxy wrapper for /weak reference/ event handlers.  When the
  publisher or subscriber objects are lost, this cleans up by removing
  the listener entry in the publisher object.
  """
  def __init__ (self, source, handler, removeData):
    """
    source : Event source (publisher)
    handler : A "weak handler" callback
    removeData :  The identifier used for removal of the handler
    """
    self.source = weakref.ref(source, self._forgetMe)
    self.obj = weakref.ref(handler.im_self, self._forgetMe)
    self.method = handler.im_func
    self.removeData = removeData
    self.name = str(handler)

  def _forgetMe (self, o):
    # o is the weak reference object; we don't use it
    #print "Forgetting",self.removeData,self.method
    source = self.source()
    if source is not None:
      source.removeListener(self.removeData)
    self.obj = None
  def __call__ (self, *args, **kw):
    #print "weak call"
    if self.obj is None: return
    o = self.obj()
    if o is not None:
      return self.method(o, *args, **kw)
    print "callProxy object is gone!"
    raise RuntimeError("callProxy object is gone!")
  def __str__ (self):
    return "<CallProxy for " + self.name + ">"
<|MERGE_RESOLUTION|>--- conflicted
+++ resolved
@@ -102,37 +102,18 @@
 # collection is free to destroy the referent"
 import weakref
 
-<<<<<<< HEAD
-def handleEventException (source, event, args, kw, exc_info):
-=======
 
 _nextEventID = 0
 def _generateEventID ():
->>>>>>> 03b5559e
   """
   Generates an event ID
   This is (at present) mostly so that an event can later be removed.
   Note that this function is not threadsafe.
   """
-<<<<<<< HEAD
-  print "Event handler raised exception"
-  # TODO: showEventExceptions is not defined
-  if True: # showEventExceptions:
-    import traceback
-    traceback.print_exception(*exc_info)
-
-
-nextEventID = 0
-def generateEventID ():
-  # Single threaded programs are a wonderful thing!
-  global nextEventID
-  nextEventID += 1
-  return nextEventID
-=======
   global _nextEventID
   _nextEventID += 1
   return _nextEventID
->>>>>>> 03b5559e
+
 
 
 def EventReturn (halt = False, remove = False):
@@ -203,6 +184,7 @@
   sys.stderr.write("Exception while handling %s!%s...\n" % (c,t))
   import traceback
   traceback.print_exception(*exc_info)
+
 
 
 class EventMixin (object):
