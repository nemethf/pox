# Copyright 2011 James McCauley
#
# This file is part of POX.
#
# POX is free software: you can redistribute it and/or modify
# it under the terms of the GNU General Public License as published by
# the Free Software Foundation, either version 3 of the License, or
# (at your option) any later version.
#
# POX is distributed in the hope that it will be useful,
# but WITHOUT ANY WARRANTY; without even the implied warranty of
# MERCHANTABILITY or FITNESS FOR A PARTICULAR PURPOSE.  See the
# GNU General Public License for more details.
#
# You should have received a copy of the GNU General Public License
# along with POX.  If not, see <http://www.gnu.org/licenses/>.

"""
The Topology module is the root of an object model composed of entities
like switches, hosts, links, etc.  This object model is populated by other
modules.  For example, openflow.topology populates the topology object
with OpenFlow switches.

Note that this means that you often want to invoke something like:
   $ ./pox.py topology openflow.discovery openflow.topology
"""

from pox.lib.revent import *
from pox.core import core
from pox.lib.addresses import *

log = core.getLogger()

class EntityEvent (Event):
  def __init__ (self, entity):
    self.entity = entity
    
class EntityJoin (EntityEvent):
  """
  An entity has been added.

  Note that if there is a more specific join event defined for a particular
  entity, (e.g., SwitchJoin), this event will not be fired.

  TODO: or we could always raise EntityJoins along with SwitchJoins, which
  seems more intuitive to me.
  """
  pass

class EntityLeave (EntityEvent):
  """
  An entity has been removed 

  Note that if there is a more specific leave event defined for a particular
  entity, (e.g., SwitchLeave), this event will not be fired.

  TODO: or we could always raise EntityLeaves along with SwitchLeaves, which
  seems more intuitive to me.
  """
  pass

class SwitchEvent (EntityEvent): pass

class SwitchJoin (SwitchEvent): 
  """
  As opposed to ConnectionUp, SwitchJoin occurs over large time scales
  (e.g. an administrator physically moving a switch).
  """
  def __init__ (self, switch):
    self.switch = switch
    
class SwitchLeave (SwitchEvent):
  """
  As opposed to ConnectionDown, SwitchLeave occurs over large time scales
  (e.g. an administrator physically moving a switch).
  """
  pass

class HostEvent (EntityEvent): pass
class HostJoin (HostEvent): pass
class HostLeave (HostEvent): pass

class Update (Event):
  """
  Fired by Topology whenever anything has changed
  """
  def __init__ (self, event):
    Event.__init__(self)
    self.event = event

class Entity (object):
  """ 
  Note that the Entity class is intentionally simple; It only serves as a 
  convenient SuperClass type.
  
  It's up to subclasses to implement specific functionality (e.g.
  OpenFlow1.0 switch functionality).  The purpose of this design decision
  is to prevent protocol specific details from being leaked into this
  module... but this design decision does /not/ imply that pox.toplogy
  serves to define a generic interface to abstract entity types.
  """
  # This is a counter used so that we can get unique IDs for entities.
  # Some entities don't need this because they have more meaningful
  # identifiers.
  _next_id = 0
  
  def __init__ (self):
    Entity._next_id += 1
    self.id = Entity._next_id

class Host (Entity):
  """
  A generic Host entity.
  """
  def __init__(self):
    Entity.__init__(self)

class Switch (Entity):
  """
  Subclassed by protocol-specific switch classes,
  e.g. pox.openflow.topology.OpenFlowSwitch
  """
  def __init__(self, id):
    # Switches often have something more meaningful to use as an ID
    # (e.g., a DPID or MAC address), so they take it as a parameter.
    self.id = id

class Port (Entity):
  def __init__ (self, num, hwAddr, name):
    Entity.__init__(self)
    self.number = num
    self.hwAddr = EthAddr(hwAddr)
    self.name = name

class Topology (EventMixin):
  _eventMixin_events = [
    SwitchJoin,
    SwitchLeave,
    HostJoin,
    HostLeave,
    EntityJoin,
    EntityLeave,

    Update
  ]
  
  _core_name = "topology" # We want to be core.topology

  def __init__ (self):
    EventMixin.__init__(self)
    self._entities = {}

    # If a client registers a handler for these events after they have
    # already occurred, we promise to re-issue them to the newly joined
    # client.
    self._event_promises = {
      SwitchJoin : self._fulfill_SwitchJoin_promise
    }

<<<<<<< HEAD
  # TODO: put me back when tests.topology.topology passes
  #@property
  #def entity (self, ID):
  #  return self._entities.get(ID)

=======
>>>>>>> 59fd12b0
  def getEntityByID (self, ID, fail=False):
    """
    Raises an exception if fail is True and the entity doesn't exist
    See also: The 'entity' property.
    """
    if fail:
      return self._entities[ID]
    else:
      return self._entities.get(ID, None)

  def removeEntity (self, entity):
    del self._entities[entity.id]
    log.info(str(entity) + " left")
    if isinstance(entity, Switch):
      self.raiseEvent(SwitchLeave, entity)
    elif isinstance(entity, Host):
      self.raiseEvent(HostLeave, entity)
    else:
      self.raiseEvent(EntityLeave, entity)

  def addEntity (self, entity):
    """ Will raise an exception if entity.id already exists """
    if entity.id in self._entities:
      raise RuntimeError("Entity exists")
    self._entities[entity.id] = entity
    log.info(str(entity) + " joined")
    if isinstance(entity, Switch):
      self.raiseEvent(SwitchJoin, entity)
    elif isinstance(entity, Host):
      self.raiseEvent(HostJoin, entity)
    else:
      self.raiseEvent(EntityJoin, entity)

  def getEntitiesOfType (self, t=Entity, subtypes=True):
    if subtypes is False:
      return [x for x in self._entities.itervalues() if type(x) is t]
    else:
      return [x for x in self._entities.itervalues() if isinstance(x, t)]

  def addListener(self, eventType, handler, once=False, weak=False,
                  priority=None, byName=False):
    """
    We interpose on EventMixin.addListener to check if the eventType is
    in our promise list. If so, trigger the handler for all previously
    triggered events.
    """
    if eventType in self._event_promises:
      self._event_promises[eventType](handler)
    
    return EventMixin.addListener(self, eventType, handler, once=once,
                                  weak=weak, priority=priority,
                                  byName=byName)

  def raiseEvent (self, event, *args, **kw):
    """
    Whenever we raise any event, we also raise an Update, so we extend
    the implementation in EventMixin.
    """
    rv = EventMixin.raiseEvent(self, event, *args, **kw)
    if type(event) is not Update:
      EventMixin.raiseEvent(self, Update(event))
    return rv

  def _fulfill_SwitchJoin_promise(self, handler):
    """ Trigger the SwitchJoin handler for all pre-existing switches """
    for switch in self.getEntitiesOfType(Switch, True):
      handler(SwitchJoin(switch))
    
  def __str__(self):
    # TODO: display me graphically
    strings = []
    strings.append("topology (%d total entities)" % len(self._entities))
    for id,entity in self._entities:
      strings.append("%s %s" % (str(id), str(entity))) 
      
    return '\n'.join(strings)
<|MERGE_RESOLUTION|>--- conflicted
+++ resolved
@@ -157,14 +157,6 @@
       SwitchJoin : self._fulfill_SwitchJoin_promise
     }
 
-<<<<<<< HEAD
-  # TODO: put me back when tests.topology.topology passes
-  #@property
-  #def entity (self, ID):
-  #  return self._entities.get(ID)
-
-=======
->>>>>>> 59fd12b0
   def getEntityByID (self, ID, fail=False):
     """
     Raises an exception if fail is True and the entity doesn't exist
