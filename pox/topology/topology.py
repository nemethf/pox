--- conflicted
+++ resolved
@@ -29,296 +29,16 @@
 from pox.lib.revent import *
 from pox.core import core
 from pox.lib.addresses import *
-<<<<<<< HEAD
-import traceback
-
-import pickle
-
-
-class EntityEvent (Event):
-  def __init__ (self, entity):
-    Event.__init__(self)
-    self.entity = entity
-
-class EntityJoin (EntityEvent):
-  """
-  An entity has been added.
-
-  Note that if there is a more specific join event defined for a particular
-  entity, (e.g., SwitchJoin), this event will not be fired.
-
-  TODO: or we could always raise EntityJoins along with SwitchJoins, which
-  seems more intuitive to me.
-  """
-  pass
-
-class EntityLeave (EntityEvent):
-  """
-  An entity has been removed
-
-  Note that if there is a more specific leave event defined for a particular
-  entity, (e.g., SwitchLeave), this event will not be fired.
-
-  TODO: or we could always raise EntityLeaves along with SwitchLeaves, which
-  seems more intuitive to me.
-  """
-  pass
-
-class SwitchEvent (EntityEvent): pass
-
-class SwitchJoin (SwitchEvent):
-  """
-  As opposed to ConnectionUp, SwitchJoin occurs over large time scales
-  (e.g. an administrator physically moving a switch).
-  """
-  def __init__ (self, switch):
-    SwitchEvent.__init__(self, switch)
-    self.switch = switch
-
-class SwitchLeave (SwitchEvent):
-  """
-  As opposed to ConnectionDown, SwitchLeave occurs over large time scales
-  (e.g. an administrator physically moving a switch).
-  """
-  pass
-
-class SwitchConnectionUp(SwitchEvent):
-  def __init__(self, switch, connection):
-    SwitchEvent.__init__(self, switch)
-    self.switch = switch
-    self.connection = connection
-
-class SwitchConnectionDown(SwitchEvent): pass
-
-class HostEvent (EntityEvent): pass
-class HostJoin (HostEvent): pass
-class HostLeave (HostEvent): pass
-
-class Update (Event):
-  """
-  Fired by Topology whenever anything has changed
-  """
-  def __init__ (self, event=None):
-    Event.__init__(self)
-    self.event = event
-
-class Entity (object):
-  """
-  Note that the Entity class is intentionally simple; It only serves as a
-  convenient SuperClass type.
-
-  It's up to subclasses to implement specific functionality (e.g.
-  OpenFlow1.0 switch functionality).  The purpose of this design decision
-  is to prevent protocol specific details from being leaked into this
-  module... but this design decision does /not/ imply that pox.toplogy
-  serves to define a generic interface to abstract entity types.
-
-  NOTE: /all/ subclasses must call this superconstructor, since
-        the unique self.id is field is used by Topology
-  """
-  # This is a counter used so that we can get unique IDs for entities.
-  # Some entities don't need this because they have more meaningful
-  # identifiers.
-  _next_id = 101
-  _all_ids = set()
-  _tb = {}
-
-  def __init__ (self, id=None):
-    if id:
-      if id in Entity._all_ids:
-        print("".join(traceback.format_list(self._tb[id])))
-        raise Exception("ID %s already taken" % str(id))
-    else:
-      while Entity._next_id in Entity._all_ids:
-        Entity._next_id += 1
-      id = Entity._next_id
-
-    self._tb[id] = traceback.extract_stack()
-    Entity._all_ids.add(id)
-    self.id = id
-
-  def serialize(self):
-    return pickle.dumps(self, protocol = 0)
-
-  @classmethod
-  def deserialize(cls):
-    return pickle.loads(cls, protocol = 0)
-
-class Host (Entity):
-  """
-  A generic Host entity.
-  """
-  def __init__(self,id=None):
-    Entity.__init__(self, id)
-
-class Switch (Entity):
-  """
-  Subclassed by protocol-specific switch classes,
-  e.g. pox.openflow.topology.OpenFlowSwitch
-  """
-  def __init__(self, id=None):
-    # Switches often have something more meaningful to use as an ID
-    # (e.g., a DPID or MAC address), so they take it as a parameter.
-    Entity.__init__(self, id)
-
-class Port (Entity):
-  def __init__ (self, num, hwAddr, name):
-    Entity.__init__(self)
-    self.number = num
-    self.hwAddr = EthAddr(hwAddr)
-    self.name = name
-
-class Controller (Entity):
-  def __init__(self, name, handshake_complete=False):
-    self.id = name
-    # TODO: python aliases?
-    self.name = name
-    self.handshake_complete = handshake_complete
-
-  def handshake_completed(self):
-    self.handshake_complete = True
-
-class Topology (EventMixin):
-  _eventMixin_events = [
-    SwitchJoin,
-    SwitchLeave,
-    HostJoin,
-    HostLeave,
-    EntityJoin,
-    EntityLeave,
-
-    Update
-  ]
-=======
 from pox.lib.graph.nom import NOM
 
 class Topology (NOM):
->>>>>>> 9460b7f1
 
   _core_name = "topology" # We want to be core.topology
 
   def __init__ (self, name="topology"):
-<<<<<<< HEAD
-    EventMixin.__init__(self)
-    self._entities = {}
-    self.name = name
-    self.log = core.getLogger(name)
-
-    # If a client registers a handler for these events after they have
-    # already occurred, we promise to re-issue them to the newly joined
-    # client.
-    self._event_promises = {
-      SwitchJoin : self._fulfill_SwitchJoin_promise
-    }
-
-  def getEntityByID (self, ID, fail=False):
-    """
-    Raises an exception if fail is True and the entity doesn't exist
-    See also: The 'entity' property.
-    """
-    if fail:
-      return self._entities[ID]
-    else:
-      return self._entities.get(ID, None)
-
-  def removeEntity (self, entity):
-    del self._entities[entity.id]
-    self.log.info(str(entity) + " left")
-    if isinstance(entity, Switch):
-      self.raiseEvent(SwitchLeave, entity)
-    elif isinstance(entity, Host):
-      self.raiseEvent(HostLeave, entity)
-    else:
-      self.raiseEvent(EntityLeave, entity)
-
-  def addEntity (self, entity):
-    """ Will raise an exception if entity.id already exists """
-    if entity.id in self._entities:
-      raise RuntimeError("Entity exists")
-    self._entities[entity.id] = entity
-    self.log.debug(str(entity) + " (id: " + str(entity.id) + ") joined")
-    if isinstance(entity, Switch):
-      self.raiseEvent(SwitchJoin, entity)
-    elif isinstance(entity, Host):
-      self.raiseEvent(HostJoin, entity)
-    else:
-      self.raiseEvent(EntityJoin, entity)
-
-  def getEntitiesOfType (self, t=Entity, subtypes=True):
-    if subtypes is False:
-      return [x for x in self._entities.itervalues() if type(x) is t]
-    else:
-      return [x for x in self._entities.itervalues() if isinstance(x, t)]
-
-  def addListener(self, eventType, handler, once=False, weak=False,
-                  priority=None, byName=False):
-    """
-    We interpose on EventMixin.addListener to check if the eventType is
-    in our promise list. If so, trigger the handler for all previously
-    triggered events.
-    """
-    if eventType in self._event_promises:
-      self._event_promises[eventType](handler)
-
-    return EventMixin.addListener(self, eventType, handler, once=once,
-                                  weak=weak, priority=priority,
-                                  byName=byName)
-
-  def raiseEvent (self, event, *args, **kw):
-    """
-    Whenever we raise any event, we also raise an Update, so we extend
-    the implementation in EventMixin.
-    """
-    rv = EventMixin.raiseEvent(self, event, *args, **kw)
-    if type(event) is not Update:
-      EventMixin.raiseEvent(self, Update(event))
-    return rv
-
-  def serialize (self):
-    """
-    Picklize our current entities.
-
-    Returns a hash: { id -> pickled entitiy }
-    """
-    id2entity = {}
-    for id in self._entities:
-      entity = self._entities[id]
-      id2entity[id] = entity.serialize()
-    return id2entity
-
-  def deserializeAndMerge (self, id2entity):
-    """
-    Given the output of topology.serialize(), deserialize each entity, and:
-      - insert a new Entry if it didn't already exist here, or
-      - update a pre-existing entry if it already existed
-    """
-    for entity_id in id2entity.keys():
-      pickled_entity = id2entity[entity_id].encode('ascii', 'ignore')
-      entity = pickle.loads(pickled_entity)
-      entity.id = entity_id.encode('ascii', 'ignore')
-      try:
-        # Try to parse it as an int
-        entity.id = int(entity.id)
-      except ValueError:
-        pass
-
-      existing_entity = self.getEntityByID(entity.id)
-      if existing_entity:
-        self.log.debug("New metadata for %s: %s " % (str(existing_entity), str(entity)))
-        # TODO: define an Entity.merge method (need to do something about his update!)
-      else:
-        self.addEntity(entity)
-
-  def _fulfill_SwitchJoin_promise(self, handler):
-    """ Trigger the SwitchJoin handler for all pre-existing switches """
-    for switch in self.getEntitiesOfType(Switch, True):
-      handler(SwitchJoin(switch))
-
-=======
     NOM.__init__(self)
     self.log = core.getLogger(name)
 
->>>>>>> 9460b7f1
   def __len__(self):
     return len(self.getEntitiesOfType())
 
