--- conflicted
+++ resolved
@@ -95,12 +95,9 @@
     else:
       self.capabilities = SwitchCapabilities(miss_send_len)
 
-<<<<<<< HEAD
-=======
   def demux_openflow(self, raw_bytes):
     pass
 
->>>>>>> 3da6ef9e
   # ==================================== #
   #    Reactive OFP processing           #
   # ==================================== #
@@ -126,11 +123,7 @@
                              actions = self.capabilities.get_actions(),
                              ports = self.ports.values())
     self._connection.send(msg)
-<<<<<<< HEAD
-                                
-=======
-
->>>>>>> 3da6ef9e
+
   def _receive_flow_mod(self, packet):
     """Handle flow mod: just print it here
     """
