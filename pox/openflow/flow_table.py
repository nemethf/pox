# Copyright 2011
#
# This file is part of POX.
#
# POX is free software: you can redistribute it and/or modify
# it under the terms of the GNU General Public License as published by
# the Free Software Foundation, either version 3 of the License, or
# (at your option) any later version.
#
# POX is distributed in the hope that it will be useful,
# but WITHOUT ANY WARRANTY; without even the implied warranty of
# MERCHANTABILITY or FITNESS FOR A PARTICULAR PURPOSE.  See the
# GNU General Public License for more details.
#
# You should have received a copy of the GNU General Public License
# along with POX.  If not, see <http://www.gnu.org/licenses/>.
"""
Implementation of an OpenFlow flow table

@author: Colin Scott (cs@cs.berkeley.edu)

"""
from collections import namedtuple
from libopenflow_01 import *
from pox.lib.revent import *

import time

# FlowTable Entries:
#   match - ofp_match (13-tuple)
#   counters - hash from name -> count. May be stale
#   actions - ordered list of ofp_action_*s to apply for matching packets
class TableEntry (object):
  """
  Models a flow table entry, with a match, actions, and options/flags/counters.
  Note: the current time can either be specified explicitely with the optional 'now' parameter or is taken from time.time()
  """

  def __init__(self,priority=OFP_DEFAULT_PRIORITY, cookie = 0, idle_timeout=0, hard_timeout=0, flags=0, match=ofp_match(), actions=[], buffer_id=-1, now=None):
    # overriding __new__ instead of init to make fields optional. There's probably a better way to do this.
    if now==None: now = time.time()
    self.counters = {
        'created': now,
        'last_touched': now,
        'bytes': 0,
        'packets': 0
    }
    self.priority = priority
    self.cookie = cookie
    self.idle_timeout = idle_timeout
    self.hard_timeout = hard_timeout
    self.flags = flags
    self.match = match
    self.actions = actions
    self.buffer_id = buffer_id

  @staticmethod
  def from_flow_mod(flow_mod):
    priority = flow_mod.priority
    cookie = flow_mod.cookie
    match = flow_mod.match
    actions = flow_mod.actions
    buffer_id = flow_mod.buffer_id
    flags = flow_mod.flags

    return TableEntry(priority, cookie, flow_mod.idle_timeout, flow_mod.hard_timeout, flags, match, actions, buffer_id)

  def to_flow_mod(self, flags=None, **kw):
    if not flags:
      flags = self.flags 
    return ofp_flow_mod(priority = self.priority, cookie = self.cookie,
            match = self.match, idle_timeout = self.idle_timeout,
            hard_timeout = self.hard_timeout, actions = self.actions,
            buffer_id = self.buffer_id, flags = flags, **kw)

  def is_matched_by(self, match, priority = None, strict = False, out_port=None):
    """ return whether /this/ entry is matched by some other entry (e.g., for FLOW_MOD updates) """
    check_port = lambda: out_port == None or any(isinstance(a, ofp_action_output) and a.port == out_port for a in self.actions)

    if(strict):
      return (self.match == match and self.priority == priority) and check_port()
    else:
      return match.matches_with_wildcards(self.match) and check_port()

  def touch_packet(self, byte_count, now=None):
    """ update the counters and expiry timer of this entry for a packet with a given byte count"""
    if now==None: now = time.time()
    self.counters["bytes"] += byte_count
    self.counters["packets"] += 1
    self.counters["last_touched"] = now

  def is_expired(self, now=None):
    """" return whether this flow entry is expired due to its idle timeout or hard timeout"""
    if now==None: now = time.time()
    return (self.hard_timeout > 0 and now - self.counters["created"] > self.hard_timeout) or (self.idle_timeout > 0 and now - self.counters["last_touched"] > self.idle_timeout)

  def __str__ (self):
    return self.__class__.__name__ + "\n  " + self.show()

  def __repr__(self):
    return "TableEntry("+self.show() + ")"

  def show(self):
       return "priority=%s, cookie=%x, idle_timeoout=%d, hard_timeout=%d, match=%s, actions=%s buffer_id=%s" % (
          self.priority, self.cookie, self.idle_timeout, self.hard_timeout, self.match, repr(self.actions), str(self.buffer_id))

  def flow_stats(self, now=None):
    if now == None: now = time.time()
    duration = now - self.counters["created"]
    return ofp_flow_stats (
        match = self.match,
        duration_sec = int(duration),
        duration_nsec = int(duration * 1e9),
        priority = self.priority,
        idle_timeout = self.idle_timeout,
        hard_timeout = self.hard_timeout,
        cookie = self.cookie,
        packet_count = self.counters["packets"],
        byte_count = self.counters["last_touched"],
        actions = self.actions
        )

class FlowTableModification (Event):
  def __init__(self, added=[], removed=[]):
    Event.__init__(self)
    self.added = added
    self.removed = removed

class FlowTable (EventMixin):
  _eventMixin_events = set([FlowTableModification])

  """
  General model of a flow table. Maintains an ordered list of flow entries, and finds
  matching entries for packets and other entries. Supports expiration of flows.
  """
  def __init__(self):
    EventMixin.__init__(self)
    # For now we represent the table as a multidimensional array.
    #
    # [ (cookie, match, counters, actions),
    #   (cookie, match, counters, actions),
    #    ...                        ]
    # 
    # Implies O(N) lookup for now. TODO: fix
    self._table = []

  @property
  def entries(self):
    return self._table

  def __len__(self):
    return len(self._table)

  def add_entry(self, entry):
    if not isinstance(entry, TableEntry):
      raise "Not an Entry type"
    self._table.append(entry)

    # keep table sorted by descending priority, with exact matches always going first
    # note: python sort is stable
    self._table.sort(key=lambda(e): (e.priority if e.match.is_wildcarded else (1<<16) + 1), reverse=True)

    self.raiseEvent(FlowTableModification(added=[entry]))

  def remove_entry(self, entry):
    if not isinstance(entry, TableEntry):
      raise "Not an Entry type"
    self._table.remove(entry)
    self.raiseEvent(FlowTableModification(removed=[entry]))

  def entries_for_port(self, port_no):
    entries = []
    for entry in self._table:
      actions = entry.actions
      if len(actions) > 0:
        last_action = actions[-1]
        if type(last_action) == ofp_action_output:
          outgoing_port = last_action.port.port_no
          if outgoing_port == port_no:
            entries.apend(entry)
    return entries

  def matching_entries(self, match, priority=0, strict=False, out_port=None):
    return [ entry for entry in self._table if entry.is_matched_by(match, priority, strict, out_port) ]

  def flow_stats(self, match, out_port=None, now=None):
    return ( e.flow_stats() for e in self.matching_entries(match=match, strict=False, out_port=out_port))

  def expired_entries(self, now=None):
    return [ entry for entry in self._table if entry.is_expired(now) ]

  def remove_expired_entries(self, now=None):
    remove_flows = self.expired_entries(now)
    for entry in remove_flows:
        self._table.remove(entry)
    self.raiseEvent(FlowTableModification(removed=remove_flows))
    return remove_flows

  def remove_matching_entries(self, match, priority=0, strict=False):
    remove_flows = self.matching_entries(match, priority, strict)
    for entry in remove_flows:
        self._table.remove(entry)
    self.raiseEvent(FlowTableModification(removed=remove_flows))
    return remove_flows

  def entry_for_packet(self, packet, in_port):
    """ return the highest priority flow table entry that matches the given packet 
    on the given in_port, or None if no matching entry is found. """
    packet_match = ofp_match.from_packet(packet, in_port)

    for entry in self._table:
      if entry.match.matches_with_wildcards(packet_match, consider_other_wildcards=False):
        return entry
    else:
      return None

class SwitchFlowTable(FlowTable):
  """ 
  Model a flow table for our switch implementation. Handles the behavior in response
  to the OF messages send to the switch 
  """

  def process_flow_mod(self, flow_mod):
    """ Process a flow mod sent to the switch 
    @return a tuple (added|modified|removed, [list of affected entries])
    """
    if(flow_mod.flags & OFPFF_CHECK_OVERLAP): raise NotImplementedError("OFPFF_CHECK_OVERLAP checking not implemented")
    if(flow_mod.out_port != OFPP_NONE): raise NotImplementedError("flow_mod outport checking not implemented")

    if flow_mod.command == OFPFC_ADD:
      # exactly matching entries have to be removed
      self.remove_matching_entries(flow_mod.match,flow_mod.priority, strict=True)
      return ("added", self.add_entry(TableEntry.from_flow_mod(flow_mod)))
    elif flow_mod.command == OFPFC_MODIFY or flow_mod.command == OFPFC_MODIFY_STRICT:
      is_strict = (flow_mod.command == OFPFC_MODIFY_STRICT)
      modified = []
      for entry in self._table:
        # update the actions field in the matching flows
        if(entry.is_matched_by(flow_mod.match, priority=flow_mod.priority, strict=is_strict)):
          entry.actions = flow_mod.actions
          modified.append(entry)
      if(len(modified) == 0):
        # if no matching entry is found, modify acts as add
        return ("added", self.add_entry(TableEntry.from_flow_mod(flow_mod)))
      else:
        return ("modified", modified)

    elif flow_mod.command == OFPFC_DELETE or flow_mod.command == OFPFC_DELETE_STRICT:
      is_strict = (flow_mod.command == OFPFC_DELETE_STRICT)
      return ("removed", self.remove_matching_entries(flow_mod.match, flow_mod.priority, strict=True))
    else:
      raise AttributeError("Command not yet implemented: %s" % flow_mod.command)

class NOMFlowTable(EventMixin):
  _eventMixin_events = set([FlowTableModification])
  """ 
  Model a flow table for use in our NOM model. Keep in sync with a switch through a
  connection.
  """
  ADD = OFPFC_ADD
  REMOVE = OFPFC_DELETE
  REMOVE_STRICT = OFPFC_DELETE_STRICT
  TIME_OUT = 2

  def __init__(self, switch=None, **kw):
    EventMixin.__init__(self)
    self.flow_table = FlowTable()
    self.switch = switch

    # a list of pending flow table entries : tuples (ADD|REMOVE, entry)
    self._pending = []

    # a map of pending barriers barrier_xid-> ([entry1,entry2])
    self._pending_barrier_to_ops = {}
    # a map of pending barriers per request entry -> (barrier_xid, time)
    self._pending_op_to_barrier = {}

    self.listenTo(switch)

  def install(self, entries=[]):
    """ asynchronously install entries in the flow table. will raise a FlowTableModification event when
        the change has been processed by the switch """
    self._mod(entries, NOMFlowTable.ADD)

  def remove_with_wildcards(self, entries=[]):
    """ asynchronously remove entries in the flow table. will raise a FlowTableModification event when
        the change has been processed by the switch """
    self._mod(entries, NOMFlowTable.REMOVE)

  def remove_strict(self, entries=[]):
    """ asynchronously remove entries in the flow table. will raise a FlowTableModification event when
        the change has been processed by the switch """
    self._mod(entries, NOMFlowTable.REMOVE_STRICT)

  @property
  def entries(self):
    return self.flow_table.entries

  @property
  def num_pending(self):
    return len(self._pending)

  def __len__(self):
    return len(self.flow_table)

  def _mod(self, entries, command):
    if isinstance(entries, TableEntry):
      entries = [ entries ]

    for entry in entries:
      if(command == NOMFlowTable.REMOVE):
        self._pending = filter(lambda(command, pentry): not (command == NOMFlowTable.ADD and entry.matches_with_wildcards(pentry)), self._pending)
      elif(command == NOMFlowTable.REMOVE_STRICT):
        self._pending = filter(lambda(command, pentry): not (command == NOMFlowTable.ADD and entry == pentry), self._pending)

      self._pending.append( (command, entry) )

    self._sync_pending()

  def _sync_pending(self, clear=False):
    if not self.switch.connected:
      return False

    # resync the switch
    if clear:
      self._pending_barrier_to_ops = {}
      self._pending_op_to_barrier = {}
      self._pending = filter(lambda(op): op[0] == NOMFlowTable.ADD, self._pending)

      self.switch.send(ofp_flow_mod(command=OFPFC_DELETE, match=ofp_match()))
      self.switch.send(ofp_barrier_request())

      todo = map(lambda(e): (NOMFlowTable.ADD, e), self.flow_table.entries) + self._pending
    else:
      todo = [ op for op in self._pending
          if op not in self._pending_op_to_barrier or (self._pending_op_to_barrier[op][1] + NOMFlowTable.TIME_OUT) < time.time ]

    for op in todo:
      fmod_xid = self.switch._xid_generator.next()
      flow_mod = op[1].to_flow_mod(xid=fmod_xid, command=op[0], flags=op[1].flags | OFPFF_SEND_FLOW_REM)
      self.switch.send(flow_mod) 

    barrier_xid = self.switch._xid_generator.next()
    self.switch.send(ofp_barrier_request(xid=barrier_xid))
    now = time.time()
    self._pending_barrier_to_ops[barrier_xid] = todo

    for op in todo:
      self._pending_op_to_barrier[op] = (barrier_xid, now) #this hangs


  def _handle_SwitchConnectionUp(self, event):
    # sync all_flows
    self._sync_pending(clear=True)

  def _handle_SwitchConnectionDown(self, event):
    # connection down. too bad for our unconfirmed entries
    self._pending_barrier_to_ops = {}
    self._pending_op_to_barrier = {}

  def _handle_BarrierIn(self, barrier):
    # yeah. barrier in. time to sync some of these flows
    if barrier.xid in self._pending_barrier_to_ops:
      added = []
      removed = []
<<<<<<< HEAD
      #print "barrier in: pending for barrier: %d: %s" % (barrier.xid, self.pending_barrier_to_ops[barrier.xid])
      for op in self.pending_barrier_to_ops[barrier.xid]:
=======
      #print "barrier in: pending for barrier: %d: %s" % (barrier.xid, self._pending_barrier_to_ops[barrier.xid])
      for op in self._pending_barrier_to_ops[barrier.xid]:
>>>>>>> 9460b7f1
        (command, entry) = op
        if(command == NOMFlowTable.ADD):
          self.flow_table.add_entry(entry)
          added.append(entry)
        else:
          removed.extend(self.flow_table.remove_matching_entries(entry.match, entry.priority, strict=command == NOMFlowTable.REMOVE_STRICT))
<<<<<<< HEAD
        #print "op: %s, pending: %s" % (op, self.pending)
        self.pending.remove(op)
      del self.pending_barrier_to_ops[barrier.xid]
=======
        self._pending.remove(op)
      del self._pending_barrier_to_ops[barrier.xid]
>>>>>>> 9460b7f1
      self.raiseEvent(FlowTableModification(added = added, removed=removed))
      return EventHalt
    else:
      return EventContinue

  def _handle_FlowRemoved(self, event):
    """ process a flow removed event -- remove the matching flow from the table. """
    flow_removed = event.ofp
    for entry in self.flow_table.entries:
      if(flow_removed.match == entry.match and flow_removed.priority == entry.priority):
        #print "Removing matching entry from NOM"
        self.flow_table.remove_entry(entry)
        self.raiseEvent(FlowTableModification(removed=[entry]))
        return EventHalt
    return EventContinue<|MERGE_RESOLUTION|>--- conflicted
+++ resolved
@@ -363,27 +363,16 @@
     if barrier.xid in self._pending_barrier_to_ops:
       added = []
       removed = []
-<<<<<<< HEAD
-      #print "barrier in: pending for barrier: %d: %s" % (barrier.xid, self.pending_barrier_to_ops[barrier.xid])
-      for op in self.pending_barrier_to_ops[barrier.xid]:
-=======
       #print "barrier in: pending for barrier: %d: %s" % (barrier.xid, self._pending_barrier_to_ops[barrier.xid])
       for op in self._pending_barrier_to_ops[barrier.xid]:
->>>>>>> 9460b7f1
         (command, entry) = op
         if(command == NOMFlowTable.ADD):
           self.flow_table.add_entry(entry)
           added.append(entry)
         else:
           removed.extend(self.flow_table.remove_matching_entries(entry.match, entry.priority, strict=command == NOMFlowTable.REMOVE_STRICT))
-<<<<<<< HEAD
-        #print "op: %s, pending: %s" % (op, self.pending)
-        self.pending.remove(op)
-      del self.pending_barrier_to_ops[barrier.xid]
-=======
         self._pending.remove(op)
       del self._pending_barrier_to_ops[barrier.xid]
->>>>>>> 9460b7f1
       self.raiseEvent(FlowTableModification(added = added, removed=removed))
       return EventHalt
     else:
