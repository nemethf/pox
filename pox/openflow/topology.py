# Copyright 2011 James McCauley
#
# This file is part of POX.
#
# POX is free software: you can redistribute it and/or modify
# it under the terms of the GNU General Public License as published by
# the Free Software Foundation, either version 3 of the License, or
# (at your option) any later version.
#
# POX is distributed in the hope that it will be useful,
# but WITHOUT ANY WARRANTY; without even the implied warranty of
# MERCHANTABILITY or FITNESS FOR A PARTICULAR PURPOSE.  See the
# GNU General Public License for more details.
#
# You should have received a copy of the GNU General Public License
# along with POX.  If not, see <http://www.gnu.org/licenses/>.

"""
OpenFlow doesn't know anything about Topology, and Topology doesn't
know anything about OpenFlow.  This module knows something about both,
and hooks the two of them together.
"""

from pox.lib.revent.revent import *
import libopenflow_01 as of
from pox.openflow import *
from pox.core import core
from pox.topology.topology import *
from pox.openflow.discovery import *
from pox.lib.util import dpidToStr
from pox.lib.addresses import *

# After a switch disconnects, it has this many seconds to reconnect in
# order to reactivate the same OpenFlowSwitch object.  After this, if
# it reconnects, it will be a new switch object.
RECONNECT_TIMEOUT = 30

log = core.getLogger()


class OpenFlowTopology (EventMixin):
  """
  Listens to various OpenFlow-specific events and uses those to manipulate
  Topology accordingly.
  """
  
  # Won't boot up OpenFlowTopology until all of these components are loaded
  # into pox.core. Note though that these components won't be loaded
  # proactively; they must be specified on the command line (with the
  # exception of openflow which usally loads automatically)
  _wantComponents = set(['openflow','topology','openflow_discovery'])

  def _resolveComponents (self):
    if self._wantComponents == None or len(self._wantComponents) == 0:
      self._wantComponents = None
      return True
  
    got = set()
    for c in self._wantComponents:
      if core.hasComponent(c):
        # This line initializes self.topology, self.openflow, etc. 
        setattr(self, c, getattr(core, c))
        self.listenTo(getattr(core, c), prefix=c)
        got.add(c)
      else:
        # This line also initializes self.topology, self.openflow, if
        # the corresponding objects are not loaded yet into pox.core
        setattr(self, c, None)
    for c in got:
      self._wantComponents.remove(c)
    if len(self._wantComponents) == 0:
      self.wantComponents = None
      log.debug(self.__class__.__name__ + " ready")
      return True
    #log.debug(self.__class__.__name__ + " still wants: " + (', '.join(self._wantComponents)))
    return False

  def __init__ (self):
    """ Note that self.topology is initialized in _resolveComponents """
    super(EventMixin, self).__init__()
    if not self._resolveComponents():
      self.listenTo(core)
  
  def _handle_openflow_discovery_LinkEvent (self, event):
    """
    The discovery module simply sends out LLDP packets, and triggers LinkEvents
    for discovered switches. It's our job to take these LinkEvents and update
    pox.topology.
    """
    if self.topology is None: return
    link = event.link
    sw1 = self.topology.getEntityByID(link.dpid1)
    sw2 = self.topology.getEntityByID(link.dpid2)
    if sw1 is None or sw2 is None: return
    if link.port1 not in sw1.ports or link.port2 not in sw2.ports: return
    if event.added:
      sw1.ports[link.port1].addEntity(sw2, single=True)
      sw2.ports[link.port2].addEntity(sw1, single=True)
    elif event.removed:
      sw1.ports[link.port1].entities.remove(sw2)
      sw2.ports[link.port2].entities.remove(sw1)

  def _handle_ComponentRegistered (self, event):
    """
    A component was registered with pox.core. If we were dependent on it, 
    check again if all of our dependencies are now satisfied so we can boot.
    """
    if self._resolveComponents():
      return EventRemove

  def _handle_openflow_ConnectionUp (self, event):
    sw = self.topology.getEntityByID(event.dpid)
    add = False
    if sw is None:
      sw = OpenFlowSwitch(event.dpid)
      add = True
    else:
      if sw.connection is not None:
        log.warn("Switch %s connected, but... it's already connected!" %
                 (dpidToStr(event.dpid),))
    sw._setConnection(event.connection, event.ofp)
    log.info("Switch " + dpidToStr(event.dpid) + " connected")
    if add:
      self.topology.addEntity(sw)
      sw.raiseEvent(SwitchJoin, sw)

  def _handle_openflow_ConnectionDown (self, event):
    sw = self.topology.getEntityByID(event.dpid)
    if sw is None:
      log.warn("Switch %s disconnected, but... it doesn't exist!" %
               (dpidToStr(event.dpid),))
    else:
      if sw.connection is None:
        log.warn("Switch %s disconnected, but... it's wasn't connected!" %
                 (dpidToStr(event.dpid),))
      sw.connection = None
      log.info("Switch " + str(event.dpid) + " disconnected")


class OpenFlowPort (Port):
  """
  A subclass of topology.Port for OpenFlow switch ports.

  Note: Not presently used.
  """
  def __init__ (self, ofp):
    # Passed an ofp_phy_port
    Port.__init__(self, ofp.port_no, ofp.hw_addr, ofp.name)
    self.isController = self.number == of.OFPP_CONTROLLER
    self._update(ofp)
    self.exists = True
    self.entities = set()

  def _update (self, ofp):
    assert self.name == ofp.name
    assert self.number == ofp.port_no
    self.hwAddr = EthAddr(ofp.hw_addr)
    self._config = ofp.config
    self._state = ofp.state

  def __contains__ (self, item):
    """ True if this port connects to the specified entity """
    return item in self.entities

  def addEntity (self, entity, single = False):
    # Invariant (not currently enforced?): 
    #   len(self.entities) <= 2  ?
    if single:
      self.entities = set([entity])
    else:
      self.entities.add(entity)

  def __repr__ (self):
    return "<Port #" + str(self.number) + ">"

class OpenFlowSwitch (EventMixin, Switch):
  """
  OpenFlowSwitches are Topology entities (inheriting from topology.Switch)
  
  OpenFlowSwitches are persistent; that is, if a switch reconnects, the
  Connection field of the original OpenFlowSwitch object will simply be reset.
  
  For now, OpenFlowSwitch is primarily a proxy to its underlying connection
  object. Later, we'll possibly add more explicit operations the client can
  perform.
  
  Note that for the purposes of the debugger, we can interpose on
  a switch entity by enumerating all listeners for the events listed below, and
  triggering mock events for those listeners.
  """
  _eventMixin_events = set([
    SwitchJoin, # Defined in pox.topology
    SwitchLeave,

    PortStatus, # Defined in libopenflow_01
    FlowRemoved,
    PacketIn,
    BarrierIn,
  ])
  
  def __init__ (self, dpid):
    Switch.__init__(self, dpid)
    EventMixin.__init__(self)
    self.dpid = dpid
    self.ports = {}
    self.capabilities = 0
    self._connection = None
    self._listeners = []
    self._reconnectTimeout = None # Timer for reconnection

  def _setConnection (self, connection, ofp=None):
<<<<<<< HEAD
=======
    ''' ofp - a FeaturesReply message '''
>>>>>>> 94499d79
    if self._connection: self._connection.removeListeners(self._listeners)
    self._listeners = []
    self._connection = connection
    if self._reconnectTimeout is not None:
      self._reconnectTimeout.cancel()
      self._reconnectTimeout = None
    if connection is None:
      self._reconnectTimeout = Timer(RECONNECT_TIMEOUT, self._timer_ReconnectTimeout)
    if ofp is not None:
      # update capabilities
      self.capabilities = ofp.capabilities
      # update all ports 
      untouched = set(self.ports.keys())
      for p in ofp.ports:
        if p.port_no in self.ports:
          self.ports[p.port_no]._update(p)
          untouched.remove(p.port_no)
        else:
          self.ports[p.port_no] = OpenFlowPort(p)
      for p in untouched:
        self.ports[p].exists = False
        del self.ports[p]
    if connection is not None:
      self._listeners = self.listenTo(connection, prefix="con")

  def _timer_ReconnectTimeout (self):
    """ Called if we've been disconnected for RECONNECT_TIMEOUT seconds """
    self._reconnectTimeout = None
    core.topology.removeEntity(self)
    self.raiseEvent(SwitchLeave, self)

  def _handle_con_PortStatus (self, event):
    p = event.ofp.desc
    if event.ofp.reason == of.OFPPR_DELETE:
      if p.port_no in self.ports:
        self.ports[p.port_no].exists = False
        del self.ports[p.port_no]
    elif event.ofp.reason == of.OFPPR_MODIFY:
      self.ports[p.port_no]._update(p)
    else:
      assert event.ofp.reason == of.OFPPR_ADD
      assert p.port_no not in self.ports
      self.ports[p.port_no] = OpenFlowPort(p)
    self.raiseEvent(event)
    event.halt = False

  def _handle_con_ConnectionDown (self, event):
    self._setConnection(None)

  def _handle_con_PacketIn (self, event):
    self.raiseEvent(event)
    event.halt = False

  def _handle_con_BarrierIn (self, event):
    self.raiseEvent(event)
    event.halt = False

  def _handle_con_FlowRemoved (self, event):
    self.raiseEvent(event)
    event.halt = False

  def findPortForEntity (self, entity):
    for p in self.ports.itervalues():
      if entity in p:
        return p
    return None

  def __repr__ (self):
    return "<%s %s>" % (self.__class__.__name__, dpidToStr(self.dpid))
  
  def __getattr__( self, name ):
    """
    NOTE: for now, we're making OpenflowSwitch a proxy to its underlying
    connection object. This could be dangerous... so perhaps we should
    explicitly define the connection operations? Or just force the client
    to call sw.connection.send() rather than sw.send()
    """
    return getattr( self._connection, name )


def launch ():
  if not core.hasComponent("openflow_topology"):
    core.register("openflow_topology", OpenFlowTopology())<|MERGE_RESOLUTION|>--- conflicted
+++ resolved
@@ -173,6 +173,7 @@
   def __repr__ (self):
     return "<Port #" + str(self.number) + ">"
 
+
 class OpenFlowSwitch (EventMixin, Switch):
   """
   OpenFlowSwitches are Topology entities (inheriting from topology.Switch)
@@ -209,10 +210,7 @@
     self._reconnectTimeout = None # Timer for reconnection
 
   def _setConnection (self, connection, ofp=None):
-<<<<<<< HEAD
-=======
     ''' ofp - a FeaturesReply message '''
->>>>>>> 94499d79
     if self._connection: self._connection.removeListeners(self._listeners)
     self._listeners = []
     self._connection = connection
